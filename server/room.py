--- conflicted
+++ resolved
@@ -11,18 +11,6 @@
 # Configure logger
 logger = logging.getLogger("server.room")
 
-<<<<<<< HEAD
-=======
-# Game duration in seconds
-GAME_LIFE_TIME = 60 * 5
-
-# Scores file path
-SCORES_FILE_PATH = "player_scores.json"
-
-# Transfer tick rate
-TICK_RATE = 30
-
->>>>>>> d0f9e84f
 # List of names for AI-controlled clients
 AI_NAMES = [
     "Bot Adrian",
@@ -46,7 +34,6 @@
     "Bot James",
     "Bot Lester",
 ]
-<<<<<<< HEAD
 
 
 class Room:
@@ -58,76 +45,6 @@
         self.game = Game(config, server.send_cooldown_notification, self.nb_clients_max)
         # TODO(alok): why not put room_id and server in Game's __init__ method?
 
-=======
-
-
-def update_best_score(player_sciper, score, scores_dict):
-    """Update player's best score if the new score is higher"""
-    # Use sciper as the unique identifier for scores
-    if player_sciper in scores_dict:
-        if score > scores_dict[player_sciper]:
-            scores_dict[player_sciper] = score
-            return True
-    else:
-        scores_dict[player_sciper] = score
-        return True
-    return False
-
-
-def save_scores(scores):
-    """Save player scores to file"""
-    try:
-        with open(SCORES_FILE_PATH, "w") as f:
-            json.dump(scores, f, indent=4)
-    except Exception as e:
-        logger.error(f"Error saving scores to file: {e}")
-
-
-def load_best_scores():
-    """Load player scores from file"""
-    if os.path.exists(SCORES_FILE_PATH):
-        try:
-            with open(SCORES_FILE_PATH, "r") as f:
-                return json.load(f)
-        except json.JSONDecodeError:
-            logger.error("Error decoding scores file. Creating a new one.")
-            return {}
-        except Exception as e:
-            logger.error(f"Error loading scores file: {e}")
-            return {}
-    return {}
-
-
-class Room:
-    def __init__(
-        self,
-        room_id,
-        nb_clients_max,
-        running,
-        game_mode,
-        local_agents_config,
-        send_cooldown_notification,
-        get_best_scores,
-        addr_to_sciper,
-        remove_room,
-        server_socket,
-        WAITING_TIME_BEFORE_BOTS,
-    ):
-        self.id = room_id
-        self.nb_clients_max = nb_clients_max
-        self.running = running  # The room is active by default
-        self.game_mode = game_mode
-
-        self.send_cooldown_notification = send_cooldown_notification
-        self.server_socket = server_socket
-        self.get_best_scores = get_best_scores
-        self.addr_to_sciper = addr_to_sciper
-        self.remove_room = remove_room
-        self.local_agents_config = local_agents_config
-        self.WAITING_TIME_BEFORE_BOTS = WAITING_TIME_BEFORE_BOTS
-
-        self.game = Game(send_cooldown_notification, nb_clients_max)
->>>>>>> d0f9e84f
         self.game.room_id = room_id  # Store the room ID in the Game object
 
         self.clients = {}  # {addr: agent_name}
@@ -327,10 +244,6 @@
 
         # Collect final scores
         final_scores = []
-<<<<<<< HEAD
-=======
-        scores_dict = self.get_best_scores()
->>>>>>> d0f9e84f
         scores_updated = False
 
         for train_name, best_score in self.game.best_scores.items():
@@ -419,7 +332,6 @@
         """Broadcast waiting room data to all clients"""
         last_update = time.time()
         while self.running and not self.stop_waiting_room:
-<<<<<<< HEAD
             try:
                 if self.clients and not self.game_thread:
                     current_time = time.time()
@@ -452,37 +364,6 @@
                                 logger.info(
                                     f"Waiting time expired for room {self.id}, adding bots and starting game"
                                 )
-=======
-            if self.clients and not self.game_thread:
-                current_time = time.time()
-                if (
-                    current_time - last_update >= 1.0 / TICK_RATE
-                ):  # Limit to TICK_RATE Hz
-                    if self.clients:
-                        # Calculate remaining time before adding bots
-                        remaining_time = 0
-                        if self.has_clients:
-                            # Use the time the first client joined if available, otherwise creation time
-                            start_time = (
-                                self.first_client_join_time
-                                if self.first_client_join_time is not None
-                                else self.room_creation_time
-                            )
-                            elapsed_time = current_time - start_time
-                            remaining_time = max(
-                                0, self.WAITING_TIME_BEFORE_BOTS - elapsed_time
-                            )
-
-                            # If time is up and room is not full, add bots and start the game
-                            if (
-                                ((self.game_mode == "online" and remaining_time == 0)
-                                or (self.game_mode == "local_evaluation" and self.is_full()))
-                                and not self.game_thread
-                            ):
-                                logger.info(
-                                    f"Waiting time expired for room {self.id}, adding bots and starting game"
-                                )
->>>>>>> d0f9e84f
                                 self.fill_with_bots()
                                 self.start_game()
 
@@ -518,19 +399,11 @@
 
                     last_update = current_time
 
-<<<<<<< HEAD
                 # Sleep for half the period
                 time.sleep(1.0 / (self.config.tick_rate * 2))
             except Exception as e:
                 logger.error(f"Error in broadcast_waiting_room: {e}")
                 time.sleep(1.0 / self.config.tick_rate)
-=======
-            # Sleep for half the period
-            time.sleep(1.0 / (TICK_RATE * 2))
-            # except Exception as e:
-            #     logger.error(f"Error in broadcast_waiting_room: {e}")
-            #     time.sleep(1.0 / TICK_RATE)
->>>>>>> d0f9e84f
 
     def broadcast_game_state(self):
         """Thread that periodically sends the game state to clients"""
@@ -605,7 +478,6 @@
     def fill_with_bots(self):
         """Fill the room with bots and start the game"""
         logger.debug(f"Filling room {self.id} with bots")
-<<<<<<< HEAD
         if self.config.game_mode == "local_evaluation":
             nb_bots_needed = len(self.local_agents_config)
         elif self.config.game_mode == "online":
@@ -613,15 +485,6 @@
             nb_bots_needed = self.nb_clients_max - current_players
         else:
             logger.error(f"Unknown game mode: {self.config.game_mode}")
-=======
-        if self.game_mode == "local_evaluation":
-            nb_bots_needed = len(self.local_agents_config)
-        elif self.game_mode == "online":
-            current_players = len(self.clients)
-            nb_bots_needed = self.nb_clients_max - current_players
-        else:
-            logger.error(f"Unknown game mode: {self.game_mode}")
->>>>>>> d0f9e84f
             return
 
         if nb_bots_needed <= 0:
@@ -631,11 +494,7 @@
 
         # Add bots to the room
         for i in range(nb_bots_needed):
-<<<<<<< HEAD
             if self.config.game_mode == "local_evaluation":
-=======
-            if self.game_mode == "local_evaluation":
->>>>>>> d0f9e84f
                 ai_name = self.local_agents_config[i]["name"]
                 path_to_ai_agent = self.local_agents_config[i]["path_to_agent"]
             else:
