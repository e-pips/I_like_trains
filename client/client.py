import pygame
import logging
import time
import threading
import sys
import importlib

from client.network import NetworkManager
from client.renderer import Renderer
from client.event_handler import EventHandler
from client.game_state import GameState

from common.config import Config
from common.client_config import GameMode


# Configure logging
logging.basicConfig(
    level=logging.INFO,
    format="%(asctime)s - %(name)s - %(levelname)s - %(message)s",
    handlers=[logging.StreamHandler()],
)
logger = logging.getLogger("client")


class Client:
    """Main client class"""

    def __init__(self, config: Config):
        """Initialize the client"""

        self.config = config.client

        # If we launch a local evaluation, we want the host to be local_host
        if self.config.game_mode == GameMode.LOCAL_EVALUATION:
            host = "localhost"
        elif self.config.game_mode == GameMode.COMPETITIVE:
            host = self.config.host

        # Initialize state variables
        self.running = True
        self.is_initialized = False
        self.in_waiting_room = True
        self.lock = threading.Lock()

        # Game over variables
        self.game_over = False
        self.game_over_data = None
        self.final_scores = []

        # Name verification variables
        self.name_check_received = False
        self.name_check_result = False

        # Sciper verification variables
        self.sciper_check_received = False
        self.sciper_check_result = False

        # Game data
        self.trains = {}
        self.passengers = []
        self.delivery_zone = {}

        # TODO(alok): delete self.cell_size, use self.config.cell_size everywhere
        self.cell_size = 0
        self.game_width = 200  # Initial game area width
        self.game_height = 200  # Initial game area height
        
        # Space between game area and leaderboard
        self.game_screen_padding = 20
        self.leaderboard_width = self.config.leaderboard_width
        self.leaderboard_height = 2 * self.game_screen_padding + self.game_height

        self.leaderboard_data = []
        self.waiting_room_data = None

        # Calculate screen dimensions based on game area and leaderboard
        # TODO(alok): delete these and use self.config.screen_width and self.config.screen_height instead
        self.screen_width = self.config.screen_width
        self.screen_height = self.config.screen_height

        # Window creation flags and parameters
        self.window_needs_update = False
        self.window_update_params = {
            "width": self.screen_width,
            "height": self.screen_height,
        }

        # Initialize pygame but don't create window yet
        pygame.init()
        self.screen = pygame.display.set_mode(
            (self.screen_width, self.screen_height), pygame.RESIZABLE
        )
        pygame.display.set_caption("I Like Trains")
        self.is_initialized = True

        # Initialize components
        self.network = NetworkManager(self, host, self.config.port)
        self.renderer = Renderer(self)

        self.event_handler = EventHandler(self, self.config.control_mode)
        self.game_state = GameState(self, self.config.control_mode)

        # Initialize agent based on game mode
        self.agent = None
<<<<<<< HEAD
        if self.config.game_mode == GameMode.COMPETITIVE:
            agent_info = self.config.competitive_agent
            if agent_info and "agent_file_name" in agent_info:
                logger.info(f"Loading agent: {agent_info['agent_file_name']}")
                agent_file_name = agent_info["agent_file_name"]
                # Remove .py extension if it exists
                if agent_file_name.endswith('.py'):
                    agent_file_name = agent_file_name[:-3]
                
                # Construct the module path correctly
                module_path = f"agents.{agent_file_name.replace('agents.', '')}"
                logger.info(f"Importing module: {module_path}")
                
                try:
                    # Add parent directory to Python path to allow importing agents package
                    module = importlib.import_module(module_path)
                    self.nickname = agent_info["nickname"]
                    self.agent_sciper = agent_info["sciper"]
                    self.agent = module.Agent(self.nickname, self.network)
                except Exception as e:
                    logger.error(f"Error importing agent module: {e}")
=======
>>>>>>> 8c91713d

        self.ping_response_received = False
        self.server_disconnected = False

    def update_game_window_size(self, width, height):
        """Schedule window size update to be done in main thread"""
        with self.lock:
            self.window_needs_update = True
            self.window_update_params = {"width": width, "height": height}

    def handle_window_updates(self):
        """Process any pending window updates in the main thread"""
        with self.lock:
            if self.window_needs_update:
                width = self.window_update_params["width"]
                height = self.window_update_params["height"]

                try:
                    self.screen = pygame.display.set_mode(
                        (width, height), pygame.RESIZABLE
                    )
                    pygame.display.set_caption("I Like Trains")
                except Exception as e:
                    logger.error(f"Error updating window: {e}")

                self.window_needs_update = False

    def run(self):
        """Main client loop"""
        logger.info("Starting client loop")
        # Connect to server with timeout
        connection_timeout = 5  # 5 seconds timeout
        connection_start_time = time.time()

        connection_successful = False
        while time.time() - connection_start_time < connection_timeout:
            try:
                if self.network.connect():
                    # Verify connection by attempting to receive data
                    if self.network.verify_connection():
                        logger.info("Connected to server successfully")
                        connection_successful = True
                        break
                    else:
                        logger.warning(
                            "Connection reported success but failed verification"
                        )
                time.sleep(0.5)  # Small delay between connection attempts
            except Exception as e:
                logger.error(f"Connection attempt failed: {e}")
                time.sleep(0.5)

        if not connection_successful:
            logger.error(
                f"Failed to connect to server after {connection_timeout} seconds timeout"
            )
            # Show error message to user
            if self.screen:
                font = pygame.font.Font(None, 26)
                text = font.render(
                    "Connection to server failed. Check port and server status.",
                    True,
                    (255, 0, 0),
                )
                self.screen.fill((0, 0, 0))
                self.screen.blit(
                    text,
                    (
                        self.config.screen_width // 2 - text.get_width() // 2,
                        self.config.screen_height // 2 - text.get_height() // 2,
                    ),
                )
                pygame.display.flip()
                pygame.time.wait(3000)  # Show error for 3 seconds
            pygame.quit()
            return

        # Create a temporary window for player name
        temp_width, temp_height = self.config.screen_width, self.config.screen_height
        try:
            self.screen = pygame.display.set_mode((temp_width, temp_height))
            pygame.display.set_caption("I Like Trains - Login")
        except Exception as e:
            logger.error(f"Error creating login window: {e}")
            return

        # Send agent name to server if in competitive mode
        if self.config.game_mode == GameMode.COMPETITIVE:
            # Check if we can load name and sciper from config
            if not self.config.competitive_agent["nickname"] or not self.config.competitive_agent["sciper"]:
                logger.error("Failed to send agent name to server: name or sciper not found in config")
                return

            if not self.network.send_agent_ids(self.config.competitive_agent["nickname"], self.config.competitive_agent["sciper"]):
                logger.error("Failed to send agent name to server")
                return

        # Main loop
        clock = pygame.time.Clock()
        logger.info(f"Running client loop: {self.running}")
        while self.running:
            # Handle events
            self.event_handler.handle_events()
            # Handle any pending window updates in the main thread
            self.handle_window_updates()

<<<<<<< HEAD
            # If no agent is set, skip the rest of the loop
            if self.agent:
                # Add automatic respawn logic
                if (
                    not self.config.manual_spawn
                    and self.agent.is_dead
                    and self.agent.waiting_for_respawn
                    and not self.game_over
                ):
                    elapsed = time.time() - self.agent.death_time
                    if elapsed >= self.agent.respawn_cooldown:
                        self.network.send_spawn_request()
=======
            # Automatic respawn logic
            if (
                not self.config.manual_spawn
                and self.agent.is_dead
                and self.agent.waiting_for_respawn
                and not self.game_over
            ):
                elapsed = time.time() - self.agent.death_time
                if elapsed >= self.agent.respawn_cooldown:
                    self.network.send_spawn_request()

            if self.in_waiting_room:
                self.network.send_start_game_request()
>>>>>>> 8c91713d

            self.renderer.draw_game()

            # Limit FPS
            clock.tick(60)

        # Close connection
        self.network.disconnect()
        pygame.quit()

    def handle_state_data(self, data):
        """Handle state data received from server"""
        self.game_state.handle_state_data(data)

    def handle_death(self, data):
        """Handle cooldown data received from server"""
        self.game_state.handle_death(data)

    def handle_game_status(self, data):
        """Handle game status received from server"""
        self.game_state.handle_game_status(data)

    def handle_leaderboard_data(self, data):
        """Handle leaderboard data received from server"""
        self.game_state.handle_leaderboard_data(data)

    def handle_waiting_room_data(self, data):
        """Handle waiting room data received from server"""
        self.game_state.handle_waiting_room_data(data)

    def handle_drop_wagon_success(self, data):
        """Handle successful wagon drop response from server"""
        self.game_state.handle_drop_wagon_success(data)

    def handle_game_over(self, data):
        """Handle game over data received from server"""
        self.game_state.handle_game_over(data)

    def handle_initial_state(self, data):
        """Handle initial state message from server"""
        logger.info("Received initial state from server")

        # Store game lifetime and start time
        self.game_life_time = data.get(
            "game_life_time", 60
        )  # Default to 60 seconds if not provided
        self.game_start_time = time.time()  # Use client's time for consistency

        logger.info(f"Game lifetime set to {self.game_life_time} seconds")

    def get_remaining_time(self):
        """Calculate remaining game time in seconds"""
        if not hasattr(self, "game_life_time") or not hasattr(self, "game_start_time"):
            return None

        elapsed = time.time() - self.game_start_time
        remaining = max(0, self.game_life_time - elapsed)

        return remaining

    def handle_server_disconnection(self):
        """Handle server disconnection gracefully"""
        logger.warning("Server disconnected, shutting down client...")
        self.server_disconnected = True
        self.running = False

        # Afficher un message à l'utilisateur si pygame est initialisé
        if hasattr(self, "renderer") and self.renderer and pygame.display.get_init():
            try:
                font = pygame.font.SysFont("Arial", 24)
                text = font.render(
                    "Server disconnected. Press any key to exit.", True, (255, 0, 0)
                )
                text_rect = text.get_rect(
                    center=(
                        self.config.screen_width // 2,
                        self.config.screen_height // 2,
                    )
                )
                self.renderer.screen.fill((0, 0, 0))
                self.renderer.screen.blit(text, text_rect)
                pygame.display.flip()

                # Attendre que l'utilisateur appuie sur une touche
                waiting = True
                while waiting:
                    for event in pygame.event.get():
                        if event.type == pygame.QUIT or event.type == pygame.KEYDOWN:
                            waiting = False
                    time.sleep(0.1)
            except Exception as e:
                logger.error(f"Error displaying disconnection message: {e}")

        # Fermer proprement
        self.cleanup()

    def cleanup(self):
        """Clean up resources before exiting"""
        logger.info("Cleaning up resources...")

        # Fermer la connexion réseau
        if hasattr(self, "network") and self.network:
            self.network.disconnect()

        # Quitter pygame
        if pygame.display.get_init():
            pygame.quit()

        # Quitter le programme
        if self.server_disconnected:
            logger.info("Exiting due to server disconnection")
            sys.exit(0)<|MERGE_RESOLUTION|>--- conflicted
+++ resolved
@@ -103,7 +103,6 @@
 
         # Initialize agent based on game mode
         self.agent = None
-<<<<<<< HEAD
         if self.config.game_mode == GameMode.COMPETITIVE:
             agent_info = self.config.competitive_agent
             if agent_info and "agent_file_name" in agent_info:
@@ -125,8 +124,6 @@
                     self.agent = module.Agent(self.nickname, self.network)
                 except Exception as e:
                     logger.error(f"Error importing agent module: {e}")
-=======
->>>>>>> 8c91713d
 
         self.ping_response_received = False
         self.server_disconnected = False
@@ -233,7 +230,6 @@
             # Handle any pending window updates in the main thread
             self.handle_window_updates()
 
-<<<<<<< HEAD
             # If no agent is set, skip the rest of the loop
             if self.agent:
                 # Add automatic respawn logic
@@ -246,21 +242,6 @@
                     elapsed = time.time() - self.agent.death_time
                     if elapsed >= self.agent.respawn_cooldown:
                         self.network.send_spawn_request()
-=======
-            # Automatic respawn logic
-            if (
-                not self.config.manual_spawn
-                and self.agent.is_dead
-                and self.agent.waiting_for_respawn
-                and not self.game_over
-            ):
-                elapsed = time.time() - self.agent.death_time
-                if elapsed >= self.agent.respawn_cooldown:
-                    self.network.send_spawn_request()
-
-            if self.in_waiting_room:
-                self.network.send_start_game_request()
->>>>>>> 8c91713d
 
             self.renderer.draw_game()
 
